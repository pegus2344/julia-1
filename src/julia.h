--- conflicted
+++ resolved
@@ -782,16 +782,10 @@
 jl_lambda_info_t *jl_wrap_expr(jl_value_t *expr);
 
 // some useful functions
-<<<<<<< HEAD
-DLLEXPORT void jl_show(jl_value_t *v);
-DLLEXPORT void jl_show_any(jl_value_t *v);
-void jl_show_tuple(jl_tuple_t *t, char opn, char cls, int comma_one);
-=======
 DLLEXPORT void jl_show(jl_value_t *stream, jl_value_t *v);
 void jl_show_tuple(jl_value_t *st, jl_tuple_t *t, char opn, char cls, int comma_one);
 DLLEXPORT jl_value_t *jl_stdout_obj();
 DLLEXPORT jl_value_t *jl_stderr_obj();
->>>>>>> 2377c60f
 
 // modules
 extern jl_module_t *jl_core_module;
@@ -996,10 +990,6 @@
     ptrint_t err : 1;
     ptrint_t bt : 1;  // whether exceptions caught here build a backtrace
     jl_value_t *ostream_obj;
-<<<<<<< HEAD
-    uv_stream_t *current_output_stream;
-=======
->>>>>>> 2377c60f
 #ifdef JL_GC_MARKSWEEP
     jl_gcframe_t *gcstack;
 #endif
@@ -1040,24 +1030,16 @@
 DLLEXPORT void NORETURN jl_raise(jl_value_t *e);
 DLLEXPORT void jl_register_toplevel_eh(void);
 
-<<<<<<< HEAD
-DLLEXPORT jl_value_t *jl_current_output_stream_obj(void);
-DLLEXPORT uv_stream_t *jl_current_output_stream(void);
-DLLEXPORT void jl_set_current_output_stream_obj(jl_value_t *v);
-
-=======
->>>>>>> 2377c60f
+
 DLLEXPORT jl_array_t *jl_takebuf_array(ios_t *s);
 DLLEXPORT jl_value_t *jl_takebuf_string(ios_t *s);
 DLLEXPORT jl_value_t *jl_readuntil(ios_t *s, uint8_t delim);
 
-<<<<<<< HEAD
+DLLEXPORT int jl_cpu_cores(void);
+
 DLLEXPORT int jl_write(uv_stream_t *stream,char *str,size_t n);
 DLLEXPORT int jl_printf(uv_stream_t *s, const char *format, ...);
 DLLEXPORT int jl_vprintf(uv_stream_t *s, const char *format, va_list args);
-=======
-DLLEXPORT int jl_cpu_cores(void);
->>>>>>> 2377c60f
 
 static inline void jl_eh_restore_state(jl_savestate_t *ss)
 {
