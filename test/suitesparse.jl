--- conflicted
+++ resolved
@@ -1,46 +1,4 @@
-<<<<<<< HEAD
-se33 = speye(3)
-do33 = ones(3)
-@test isequal(se33 \ do33, do33)
-
-# based on deps/Suitesparse-4.0.2/UMFPACK/Demo/umfpack_di_demo.c
-
-using Base.LinAlg.UMFPACK.increment!
-
-A = sparse(increment!([0,4,1,1,2,2,0,1,2,3,4,4]),
-           increment!([0,4,0,2,1,2,1,4,3,2,1,2]),
-           [2.,1.,3.,4.,-1.,-3.,3.,6.,2.,1.,4.,2.], 5, 5)
-lua = lufact(A)
-L,U,p,q,Rs = lua[:(:)]
-@test_approx_eq scale(Rs,A)[p,q] L*U
-
-@test_approx_eq det(lua) det(full(A))
-
-b = [8., 45., -3., 3., 19.]
-x = lua\b
-@test_approx_eq x float([1:5;])
-
-@test norm(A*x-b,1) < eps(1e4)
-
-b = [8., 20., 13., 6., 17.]
-x = lua'\b
-@test_approx_eq x float([1:5;])
-
-@test norm(A'*x-b,1) < eps(1e4)
-
-Ac = complex(A,A)
-lua = lufact(Ac)
-L,U,p,q,Rs = lua[:(:)]
-@test_approx_eq scale(Rs,Ac)[p,q] L*U 
-
-#4523 - complex sparse \
-x = speye(2) + im * speye(2)
-@test_approx_eq ((lufact(x) \ ones(2)) * x) (complex(ones(2)))
-
-using Base.LinAlg.CHOLMOD
-=======
 using Base.SparseMatrix.CHOLMOD
->>>>>>> 93c3a58a
 
 # based on deps/SuiteSparse-4.0.2/CHOLMOD/Demo/
 
